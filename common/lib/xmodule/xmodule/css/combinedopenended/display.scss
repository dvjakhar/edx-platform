--- conflicted
+++ resolved
@@ -120,11 +120,7 @@
     }
   }
 
-<<<<<<< HEAD
-  b.rubric-category {
-=======
   span.rubric-category {
->>>>>>> 03a4deb8
     font-size: .9em;
   }
   padding-bottom: 5px;
