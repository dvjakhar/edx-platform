--- conflicted
+++ resolved
@@ -339,7 +339,6 @@
 
         self.assertRaises(etree.XMLSyntaxError, system.process_xml, bad_xml)
 
-<<<<<<< HEAD
     def test_selfassessment_import(self):
         '''
         Check to see if definition_from_xml in self_assessment_module.py
@@ -352,6 +351,4 @@
         location = Location(["i4x", "edX", "sa_test", "selfassessment", "SampleQuestion"])
         sa_sample = modulestore.get_instance(sa_id, location)
         #10 attempts is hard coded into SampleQuestion, which is the url_name of a selfassessment xml tag
-        self.assertEqual(sa_sample.metadata['attempts'], '10')
-=======
->>>>>>> 1e956d44
+        self.assertEqual(sa_sample.metadata['attempts'], '10')