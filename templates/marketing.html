<%namespace name='static' file='static_content.html'/>
<!DOCTYPE html>
<html>
<<<<<<< HEAD
<head>
  <title><%block name="title">MITx: MIT's new online learning initiative</%block></title>

  <meta name="description" content="<%block name="description">MITx will offer a portfolio of MIT courses for free to a virtual community of learners around the world</%block>" />

  <meta name="keywords" content="<%block name="keywords">MITx, online learning, MIT, online laboratory, education, learners, undergraduate, certificate</%block>" />

  <!--link rel="stylesheet" href="${static.url('js/jquery.treeview.css')}" type="text/css" media="all" /-->
  <%static:css group='marketing'/>
  <meta name="viewport" content="width=device-width, initial-scale=1"/>
  <!--[if lt IE 8]>
  <%static:css group='marketing-ie'/>
  <![endif]-->

  <script type="text/javascript" src="${static.url('js/jquery-1.6.2.min.js')}"></script>
  <script type="text/javascript" src="${static.url('js/jquery-ui-1.8.16.custom.min.js')}"></script>

  <script type="text/javascript" src="${static.url('js/jquery.leanModal.min.js')}"></script>
  <!--script type="text/javascript" src="${static.url('js/swfobject/swfobject.js')}"></script-->
  <!--script type="text/javascript" src="${static.url('js/jquery.treeview.js')}"></script-->
  <!--script type="text/javascript" src="${static.url('js/video_player.js')}"></script-->
  <!-- <script type="text/javascript" src="${static.url('js/schematic.js')}"></script> -->

  <script src="${static.url('js/html5shiv.js')}"></script>


<%block name="headextra"/>

<script type="text/javascript">
function getCookie(name) {
    var cookieValue = null;
    if (document.cookie && document.cookie != '') {
	var cookies = document.cookie.split(';');
	for (var i = 0; i < cookies.length; i++) {
	    var cookie = jQuery.trim(cookies[i]);
	    // Does this cookie string begin with the name we want?
	    if (cookie.substring(0, name.length + 1) == (name + '=')) {
		cookieValue = decodeURIComponent(cookie.substring(name.length + 1));
		break;
	    }
	}
    }
    return cookieValue;
}
=======
  <head>
    <title><%block name="title">MITx: MIT's new online learning initiative</%block></title>

    <meta name="description" content="<%block name="description">MITx will offer a portfolio of MIT courses for free to a virtual community of learners around the world</%block>" />

    <meta name="keywords" content="<%block name="keywords">MITx, online learning, MIT, online laboratory, education, learners, undergraduate, certificate</%block>" />

    <!--link rel="stylesheet" href="${ settings.LIB_URL }jquery.treeview.css" type="text/css" media="all" /-->
    <link rel="stylesheet" href="/static/css/marketing.css" type="text/css" media="all" />
    <meta name="viewport" content="width=device-width, initial-scale=1"/>
    <!--[if lt IE 8]>
    <link rel="stylesheet" href="/static/css/marketing-ie.css" type="text/css" media="all" />
    <![endif]-->

    <script type="text/javascript" src="${ settings.LIB_URL }jquery-1.6.2.min.js"></script>
    <script type="text/javascript" src="${ settings.LIB_URL }jquery-ui-1.8.16.custom.min.js"></script>

    <script type="text/javascript" src="/static/js/jquery.leanModal.min.js"></script>
    <!--script type="text/javascript" src="${ settings.LIB_URL }swfobject/swfobject.js"></script-->
    <!--script type="text/javascript" src="${ settings.LIB_URL }jquery.treeview.js"></script-->
    <!--script type="text/javascript" src="/static/js/video_player.js"></script-->
    <!-- <script type="text/javascript" src="/static/js/schematic.js"></script> -->

    <script src="/static/js/html5shiv.js"></script>


    <%block name="headextra"/>

    <script type="text/javascript">
      function getCookie(name) {
        var cookieValue = null;
        if (document.cookie && document.cookie != '') {
          var cookies = document.cookie.split(';');
          for (var i = 0; i < cookies.length; i++) {
            var cookie = jQuery.trim(cookies[i]);
            // Does this cookie string begin with the name we want?
            if (cookie.substring(0, name.length + 1) == (name + '=')) {
              cookieValue = decodeURIComponent(cookie.substring(name.length + 1));
              break;
            }
          }
        }
        return cookieValue;
      }
>>>>>>> cc6e0c55

function postJSON(url, data, callback) {
  $.ajax({type:'POST',
      url: url,
      dataType: 'json',
      data: data,
      success: callback,
      headers : {'X-CSRFToken':getCookie('csrftoken')}
      });
}
</script>

</head>

<body>
  <%block name="header">
  <header class="announcement <%block name="header_class"/>">
  <div class="anouncement-wrapper">
    <%block name="header_nav">
    <nav>
    <h1><a href="http://mitx.mit.edu/">MITx</a></h1>
    % if settings.COURSEWARE_ENABLED:
    <%block name="login_area">
    <a rel="leanModal" class="login" href="#login">Log In</a>
    </%block>
    % endif
    </nav>
    </%block>

    <%block name="header_text">
    <section>
    <h1><em>MITx</em></h1>
    <h2>MIT&rsquo;s new online learning initiative</h2>
    </section>
    </%block>
  </div>
  </header>
  </%block>

  ${self.body()}
  <%block name="bodyextra"/>

  <footer>
  <div class="footer-wrapper">
    <p> Copyright &copy; 2012. MIT. <a href="/t/copyright.html">Some rights reserved.</a></p>

    <ul>
      <li><a href="/t/tos.html">Terms of Service</a></li>
      <li><a href="/t/privacy.html">Privacy Policy</a></li>
      <li><a href="/t/honor.html">Honor Code</a></li>
      <li><a href="/t/mitx_help.html">Help</a></li>
    </ul>

    <ul class="social">
      <li class="linkedin">
        <a href="http://www.linkedin.com/groups/Friends-Alumni-MITx-4316538">Linked In</a>
      </li>
      <li class="twitter">
        <a href="https://twitter.com/#!/MyMITx">Twitter</a>
      </li>
      <li class="facebook">
        <a href="http://www.facebook.com/pages/MITx/378592442151504">Facebook</a>
      </li>
    </ul>
  </div>

  </footer>

  % if settings.COURSEWARE_ENABLED:
  <div id="login" class="leanModal_box"><%include file="login.html" /></div>
  % endif
  <div id="pwd_reset" class="leanModal_box"><%include file="password_reset_form.html" /></div>
  <div id="reset_done" class="leanModal_box"></div>

  <script>
    $(document).ready(function(){
      /* Handles when the user tries to log in. Grabs form data. Does AJAX.
      Either shows error, or redirects. */
      $('form#login_form').submit(function(e) {
        e.preventDefault();
        var submit_data={};
        $.each($("[id^=li_]"), function(index,value){
          submit_data[value.name]=value.value;
        });
        submit_data["remember"] = ($('#remember').attr("checked")? true : false);

        postJSON('/login',
        submit_data,
        function(json) {
          if(json.success) {
            location.href="/info";
            } else if($('#login_error').length == 0) {
            $('#login_form').prepend('<div id="login_error">Email or password is incorrect.</div>');
            } else {
            $('#login_error').stop().css("background-color", "#933").animate({ backgroundColor: "#333"}, 2000);
          }
        }
        );
      });


      $('form#pwd_reset_form').submit(function(e) {
        e.preventDefault();
        var submit_data = {};
        submit_data['email'] = $('#id_email').val();
        postJSON('/password_reset/',
        submit_data,
        function(json){
          if (json.success) {
            $('#pwd_reset').html(json.value);
            } else {
            $('#pwd_error').html(json.error).stop().css("background-color", "#933").animate({ backgroundColor: "#333"}, 2000);
          }
        }
        );
      });

    });

    $(function(){
      $("a[rel*=leanModal]").leanModal();

      $("a.login").click(function(){
        $("#login_form #li_email").focus();
      });

      $("a.enroll").click(function(){
        $("#enroll_form #ca_email").focus();
      });
    });
  </script>

  <%block name="js_extra"/>
</body>
</html><|MERGE_RESOLUTION|>--- conflicted
+++ resolved
@@ -1,52 +1,6 @@
 <%namespace name='static' file='static_content.html'/>
 <!DOCTYPE html>
 <html>
-<<<<<<< HEAD
-<head>
-  <title><%block name="title">MITx: MIT's new online learning initiative</%block></title>
-
-  <meta name="description" content="<%block name="description">MITx will offer a portfolio of MIT courses for free to a virtual community of learners around the world</%block>" />
-
-  <meta name="keywords" content="<%block name="keywords">MITx, online learning, MIT, online laboratory, education, learners, undergraduate, certificate</%block>" />
-
-  <!--link rel="stylesheet" href="${static.url('js/jquery.treeview.css')}" type="text/css" media="all" /-->
-  <%static:css group='marketing'/>
-  <meta name="viewport" content="width=device-width, initial-scale=1"/>
-  <!--[if lt IE 8]>
-  <%static:css group='marketing-ie'/>
-  <![endif]-->
-
-  <script type="text/javascript" src="${static.url('js/jquery-1.6.2.min.js')}"></script>
-  <script type="text/javascript" src="${static.url('js/jquery-ui-1.8.16.custom.min.js')}"></script>
-
-  <script type="text/javascript" src="${static.url('js/jquery.leanModal.min.js')}"></script>
-  <!--script type="text/javascript" src="${static.url('js/swfobject/swfobject.js')}"></script-->
-  <!--script type="text/javascript" src="${static.url('js/jquery.treeview.js')}"></script-->
-  <!--script type="text/javascript" src="${static.url('js/video_player.js')}"></script-->
-  <!-- <script type="text/javascript" src="${static.url('js/schematic.js')}"></script> -->
-
-  <script src="${static.url('js/html5shiv.js')}"></script>
-
-
-<%block name="headextra"/>
-
-<script type="text/javascript">
-function getCookie(name) {
-    var cookieValue = null;
-    if (document.cookie && document.cookie != '') {
-	var cookies = document.cookie.split(';');
-	for (var i = 0; i < cookies.length; i++) {
-	    var cookie = jQuery.trim(cookies[i]);
-	    // Does this cookie string begin with the name we want?
-	    if (cookie.substring(0, name.length + 1) == (name + '=')) {
-		cookieValue = decodeURIComponent(cookie.substring(name.length + 1));
-		break;
-	    }
-	}
-    }
-    return cookieValue;
-}
-=======
   <head>
     <title><%block name="title">MITx: MIT's new online learning initiative</%block></title>
 
@@ -55,23 +9,22 @@
     <meta name="keywords" content="<%block name="keywords">MITx, online learning, MIT, online laboratory, education, learners, undergraduate, certificate</%block>" />
 
     <!--link rel="stylesheet" href="${ settings.LIB_URL }jquery.treeview.css" type="text/css" media="all" /-->
-    <link rel="stylesheet" href="/static/css/marketing.css" type="text/css" media="all" />
+    <%static:css group='marketing'/>
     <meta name="viewport" content="width=device-width, initial-scale=1"/>
     <!--[if lt IE 8]>
-    <link rel="stylesheet" href="/static/css/marketing-ie.css" type="text/css" media="all" />
+    <%static:css group='marketing-ie'/>
     <![endif]-->
 
-    <script type="text/javascript" src="${ settings.LIB_URL }jquery-1.6.2.min.js"></script>
-    <script type="text/javascript" src="${ settings.LIB_URL }jquery-ui-1.8.16.custom.min.js"></script>
+    <script type="text/javascript" src="${static.url('js/jquery-1.6.2.min.js')}"></script>
+    <script type="text/javascript" src="${static.url('js/jquery-ui-1.8.16.custom.min.js')}"></script>
 
-    <script type="text/javascript" src="/static/js/jquery.leanModal.min.js"></script>
-    <!--script type="text/javascript" src="${ settings.LIB_URL }swfobject/swfobject.js"></script-->
-    <!--script type="text/javascript" src="${ settings.LIB_URL }jquery.treeview.js"></script-->
-    <!--script type="text/javascript" src="/static/js/video_player.js"></script-->
-    <!-- <script type="text/javascript" src="/static/js/schematic.js"></script> -->
+    <script type="text/javascript" src="${static.url('js/jquery.leanModal.min.js')}"></script>
+    <!--script type="text/javascript" src="${static.url('js/swfobject/swfobject.js')}"></script-->
+    <!--script type="text/javascript" src="${static.url('js/jquery.treeview.js')}"></script-->
+    <!--script type="text/javascript" src="${static.url('js/video_player.js')}"></script-->
+    <!-- <script type="text/javascript" src="${static.url('js/schematic.js')}"></script> -->
 
-    <script src="/static/js/html5shiv.js"></script>
-
+    <script src="${static.url('js/html5shiv.js')}"></script>
 
     <%block name="headextra"/>
 
@@ -91,7 +44,6 @@
         }
         return cookieValue;
       }
->>>>>>> cc6e0c55
 
 function postJSON(url, data, callback) {
   $.ajax({type:'POST',
