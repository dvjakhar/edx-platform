--- conflicted
+++ resolved
@@ -341,15 +341,6 @@
 def _does_course_group_name_exist(name):
     return len(Group.objects.filter(name=name)) > 0
 
-<<<<<<< HEAD
-def group_names_for(role, location, course_context=None):
-    """Returns the group names for a given role with this location. Plural 
-    because it will return both the name we expect now as well as the legacy
-    group name we support for backwards compatibility. This should not check
-    the DB for existence of a group (like some of its callers do) because that's
-    a DB roundtrip, and we expect this might be invoked many times as we crawl
-    an XModule tree."""
-=======
 
 def _course_org_staff_group_name(location, course_context=None):
     """
@@ -372,18 +363,13 @@
     return 'staff_%s' % course_id.split('/')[0]
 
 
-def _course_staff_group_name(location, course_context=None):
-    """
-    Get the name of the staff group for a location in the context of a course run.
-
-    location: something that can passed to Location
-    course_context: A course_id that specifies the course run in which the location occurs.
-        Required if location doesn't have category 'course'
-
-    cdodge: We're changing the name convention of the group to better epxress different runs of courses by
-    using course_id rather than just the course number. So first check to see if the group name exists
-    """
->>>>>>> 32e5f72c
+def group_names_for(role, location, course_context=None):
+    """Returns the group names for a given role with this location. Plural 
+    because it will return both the name we expect now as well as the legacy
+    group name we support for backwards compatibility. This should not check
+    the DB for existence of a group (like some of its callers do) because that's
+    a DB roundtrip, and we expect this might be invoked many times as we crawl
+    an XModule tree."""
     loc = Location(location)
     legacy_group_name = '{0}_{1}'.format(role, loc.course)
 
@@ -565,8 +551,8 @@
     user_groups = [g.name for g in user.groups.all()]
 
     if access_level == 'staff':
-<<<<<<< HEAD
-        staff_groups = group_names_for_staff(location, course_context)
+        staff_groups = group_names_for_staff(location, course_context) + \
+                       _course_org_staff_group_name(location, course_context)
         for staff_group in staff_groups:
             if staff_group in user_groups:
                 debug("Allow: user in group %s", staff_group)
@@ -574,31 +560,13 @@
         debug("Deny: user not in groups %s", staff_groups)
 
     if access_level == 'instructor' or access_level == 'staff': 	# instructors get staff privileges
-        instructor_groups = group_names_for_instructor(location, course_context)
+        instructor_groups = group_names_for_instructor(location, course_context) + \
+                            _course_org_instructor_group_name(location, course_context)
         for instructor_group in instructor_groups:
             if instructor_group in user_groups:
                 debug("Allow: user in group %s", instructor_group)
                 return True
         debug("Deny: user not in groups %s", instructor_groups)
-=======
-        staff_group = _course_staff_group_name(location, course_context)
-        # org_staff_group is a group for an entire organization
-        org_staff_group = _course_org_staff_group_name(location, course_context)
-        if staff_group in user_groups or org_staff_group in user_groups:
-            debug("Allow: user in group %s", staff_group)
-            return True
-        debug("Deny: user not in group %s", staff_group)
-
-    if access_level == 'instructor' or access_level == 'staff': 	# instructors get staff privileges
-        instructor_group = _course_instructor_group_name(location, course_context)
-        instructor_staff_group = _course_org_instructor_group_name(
-            location, course_context)
-        if instructor_group in user_groups or instructor_staff_group in user_groups:
-            debug("Allow: user in group %s", instructor_group)
-            return True
-        debug("Deny: user not in group %s", instructor_group)
->>>>>>> 32e5f72c
-
     else:
         log.debug("Error in access._has_access_to_location access_level=%s unknown" % access_level)
 
