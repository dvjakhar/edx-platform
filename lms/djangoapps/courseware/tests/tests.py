import logging
log = logging.getLogger("mitx." + __name__)

import json
import time

from urlparse import urlsplit, urlunsplit

from django.contrib.auth.models import User, Group
from django.test import TestCase
from django.test.client import RequestFactory
from django.conf import settings
from django.core.urlresolvers import reverse
from override_settings import override_settings

import xmodule.modulestore.django
from xmodule.modulestore.mongo import MongoModuleStore


# Need access to internal func to put users in the right group
from courseware import grades
<<<<<<< HEAD
from courseware.access import _course_staff_group_name
from courseware.model_data import ModelDataCache
=======
from courseware.access import (has_access, _course_staff_group_name,
                               course_beta_test_group_name)
from courseware.models import StudentModuleCache
>>>>>>> a6b35853

from student.models import Registration
from xmodule.error_module import ErrorDescriptor
from xmodule.modulestore.django import modulestore
from xmodule.modulestore import Location
from xmodule.modulestore.xml_importer import import_from_xml
from xmodule.modulestore.xml import XMLModuleStore
from xmodule.timeparse import stringify_time


def parse_json(response):
    """Parse response, which is assumed to be json"""
    return json.loads(response.content)


def user(email):
    '''look up a user by email'''
    return User.objects.get(email=email)


def registration(email):
    '''look up registration object by email'''
    return Registration.objects.get(user__email=email)

# A bit of a hack--want mongo modulestore for these tests, until
# jump_to works with the xmlmodulestore or we have an even better solution
# NOTE: this means this test requires mongo to be running.


def mongo_store_config(data_dir):
    return {
    'default': {
        'ENGINE': 'xmodule.modulestore.mongo.MongoModuleStore',
        'OPTIONS': {
            'default_class': 'xmodule.raw_module.RawDescriptor',
            'host': 'localhost',
            'db': 'test_xmodule',
            'collection': 'modulestore',
            'fs_root': data_dir,
            'render_template': 'mitxmako.shortcuts.render_to_string',
        }
    }
}


def draft_mongo_store_config(data_dir):
    return {
    'default': {
        'ENGINE': 'xmodule.modulestore.mongo.DraftMongoModuleStore',
        'OPTIONS': {
            'default_class': 'xmodule.raw_module.RawDescriptor',
            'host': 'localhost',
            'db': 'test_xmodule',
            'collection': 'modulestore',
            'fs_root': data_dir,
            'render_template': 'mitxmako.shortcuts.render_to_string',
        }
    }
}


def xml_store_config(data_dir):
    return {
    'default': {
        'ENGINE': 'xmodule.modulestore.xml.XMLModuleStore',
        'OPTIONS': {
            'data_dir': data_dir,
            'default_class': 'xmodule.hidden_module.HiddenDescriptor',
        }
    }
}

TEST_DATA_DIR = settings.COMMON_TEST_DATA_ROOT
TEST_DATA_XML_MODULESTORE = xml_store_config(TEST_DATA_DIR)
TEST_DATA_MONGO_MODULESTORE = mongo_store_config(TEST_DATA_DIR)
TEST_DATA_DRAFT_MONGO_MODULESTORE = draft_mongo_store_config(TEST_DATA_DIR)


class ActivateLoginTestCase(TestCase):
    '''Check that we can activate and log in'''

    def assertRedirectsNoFollow(self, response, expected_url):
        """
        http://devblog.point2.com/2010/04/23/djangos-assertredirects-little-gotcha/

        Don't check that the redirected-to page loads--there should be other tests for that.

        Some of the code taken from django.test.testcases.py
        """
        self.assertEqual(response.status_code, 302,
                         'Response status code was {0} instead of 302'.format(response.status_code))
        url = response['Location']

        e_scheme, e_netloc, e_path, e_query, e_fragment = urlsplit(
                                                              expected_url)
        if not (e_scheme or e_netloc):
            expected_url = urlunsplit(('http', 'testserver', e_path,
                e_query, e_fragment))

        self.assertEqual(url, expected_url, "Response redirected to '{0}', expected '{1}'".format(
            url, expected_url))

    def setUp(self):
        email = 'view@test.com'
        password = 'foo'
        self.create_account('viewtest', email, password)
        self.activate_user(email)
        self.login(email, password)

    # ============ User creation and login ==============

    def _login(self, email, pw):
        '''Login.  View should always return 200.  The success/fail is in the
        returned json'''
        resp = self.client.post(reverse('login'),
                                {'email': email, 'password': pw})
        self.assertEqual(resp.status_code, 200)
        return resp

    def login(self, email, pw):
        '''Login, check that it worked.'''
        resp = self._login(email, pw)
        data = parse_json(resp)
        self.assertTrue(data['success'])
        return resp

    def logout(self):
        '''Logout, check that it worked.'''
        resp = self.client.get(reverse('logout'), {})
        # should redirect
        self.assertEqual(resp.status_code, 302)
        return resp

    def _create_account(self, username, email, pw):
        '''Try to create an account.  No error checking'''
        resp = self.client.post('/create_account', {
            'username': username,
            'email': email,
            'password': pw,
            'name': 'Fred Weasley',
            'terms_of_service': 'true',
            'honor_code': 'true',
        })
        return resp

    def create_account(self, username, email, pw):
        '''Create the account and check that it worked'''
        resp = self._create_account(username, email, pw)
        self.assertEqual(resp.status_code, 200)
        data = parse_json(resp)
        self.assertEqual(data['success'], True)

        # Check both that the user is created, and inactive
        self.assertFalse(user(email).is_active)

        return resp

    def _activate_user(self, email):
        '''Look up the activation key for the user, then hit the activate view.
        No error checking'''
        activation_key = registration(email).activation_key

        # and now we try to activate
        resp = self.client.get(reverse('activate', kwargs={'key': activation_key}))
        return resp

    def activate_user(self, email):
        resp = self._activate_user(email)
        self.assertEqual(resp.status_code, 200)
        # Now make sure that the user is now actually activated
        self.assertTrue(user(email).is_active)

    def test_activate_login(self):
        '''The setup function does all the work'''
        pass

    def test_logout(self):
        '''Setup function does login'''
        self.logout()


class PageLoader(ActivateLoginTestCase):
    ''' Base class that adds a function to load all pages in a modulestore '''

    def _enroll(self, course):
        """Post to the enrollment view, and return the parsed json response"""
        resp = self.client.post('/change_enrollment', {
            'enrollment_action': 'enroll',
            'course_id': course.id,
            })
        return parse_json(resp)

    def try_enroll(self, course):
        """Try to enroll.  Return bool success instead of asserting it."""
        data = self._enroll(course)
        print 'Enrollment in {0} result: {1}'.format(course.location.url(), data)
        return data['success']

    def enroll(self, course):
        """Enroll the currently logged-in user, and check that it worked."""
        data = self._enroll(course)
        self.assertTrue(data['success'])

    def unenroll(self, course):
        """Unenroll the currently logged-in user, and check that it worked."""
        resp = self.client.post('/change_enrollment', {
            'enrollment_action': 'unenroll',
            'course_id': course.id,
            })
        data = parse_json(resp)
        self.assertTrue(data['success'])


    def check_for_get_code(self, code, url):
        """
        Check that we got the expected code when accessing url via GET.
        Returns the response.
        """
        resp = self.client.get(url)
        self.assertEqual(resp.status_code, code,
                         "got code {0} for url '{1}'. Expected code {2}"
                         .format(resp.status_code, url, code))
        return resp


    def check_for_post_code(self, code, url, data={}):
        """
        Check that we got the expected code when accessing url via POST.
        Returns the response.
        """
        resp = self.client.post(url, data)
        self.assertEqual(resp.status_code, code,
                         "got code {0} for url '{1}'. Expected code {2}"
                         .format(resp.status_code, url, code))
        return resp



    def check_pages_load(self, module_store):
        """Make all locations in course load"""


       # enroll in the course before trying to access pages
        courses = module_store.get_courses()
        self.assertEqual(len(courses), 1)
        course = courses[0]
        self.enroll(course)
        course_id = course.id

        n = 0
        num_bad = 0
        all_ok = True

        for descriptor in module_store.get_items(
                Location(None, None, None, None, None)):

            n += 1
            print "Checking ", descriptor.location.url()

            # We have ancillary course information now as modules and we can't simply use 'jump_to' to view them
            if descriptor.location.category == 'about':
                resp = self.client.get(reverse('about_course', kwargs={'course_id': course_id}))
                msg = str(resp.status_code)

                if resp.status_code != 200:
                    msg = "ERROR " + msg
                    all_ok = False
                    num_bad += 1
            elif descriptor.location.category == 'static_tab':
                resp = self.client.get(reverse('static_tab', kwargs={'course_id': course_id, 'tab_slug': descriptor.location.name}))
                msg = str(resp.status_code)

                if resp.status_code != 200:
                    msg = "ERROR " + msg
                    all_ok = False
                    num_bad += 1
            elif descriptor.location.category == 'course_info':
                resp = self.client.get(reverse('info', kwargs={'course_id': course_id}))
                msg = str(resp.status_code)

                if resp.status_code != 200:
                    msg = "ERROR " + msg
                    all_ok = False
                    num_bad += 1
            elif descriptor.location.category == 'custom_tag_template':
                pass
            else:
                #print descriptor.__class__, descriptor.location
                resp = self.client.get(reverse('jump_to',
                                       kwargs={'course_id': course_id,
                                               'location': descriptor.location.url()}), follow=True)
                msg = str(resp.status_code)

                if resp.status_code != 200:
                    msg = "ERROR " + msg  + ": " + descriptor.location.url()
                    all_ok = False
                    num_bad += 1
                elif resp.redirect_chain[0][1] != 302:
                    msg = "ERROR on redirect from " + descriptor.location.url()
                    all_ok = False
                    num_bad += 1

                # check content to make sure there were no rendering failures
                content = resp.content
                if content.find("this module is temporarily unavailable") >= 0:
                    msg = "ERROR unavailable module "
                    all_ok = False
                    num_bad += 1
                elif isinstance(descriptor, ErrorDescriptor):
                    msg = "ERROR error descriptor loaded: "
                    msg = msg + descriptor.definition['data']['error_msg']
                    all_ok = False
                    num_bad += 1

            print msg
            self.assertTrue(all_ok)  # fail fast

        print "{0}/{1} good".format(n - num_bad, n)
        log.info("{0}/{1} good".format(n - num_bad, n))
        self.assertTrue(all_ok)



@override_settings(MODULESTORE=TEST_DATA_XML_MODULESTORE)
class TestCoursesLoadTestCase_XmlModulestore(PageLoader):
    '''Check that all pages in test courses load properly'''

    def setUp(self):
        ActivateLoginTestCase.setUp(self)
        xmodule.modulestore.django._MODULESTORES = {}

    def test_toy_course_loads(self):
        module_store = XMLModuleStore(
                                      TEST_DATA_DIR,
                                      default_class='xmodule.hidden_module.HiddenDescriptor',
                                      course_dirs=['toy'],
                                      load_error_modules=True,
                                      )

        self.check_pages_load(module_store)

    def test_full_course_loads(self):
        module_store = XMLModuleStore(
                                      TEST_DATA_DIR,
                                      default_class='xmodule.hidden_module.HiddenDescriptor',
                                      course_dirs=['full'],
                                      load_error_modules=True,
                                      )
        self.check_pages_load(module_store)


@override_settings(MODULESTORE=TEST_DATA_MONGO_MODULESTORE)
class TestCoursesLoadTestCase_MongoModulestore(PageLoader):
    '''Check that all pages in test courses load properly'''

    def setUp(self):
        ActivateLoginTestCase.setUp(self)
        xmodule.modulestore.django._MODULESTORES = {}
        modulestore().collection.drop()

    def test_toy_course_loads(self):
        module_store = modulestore()
        import_from_xml(module_store, TEST_DATA_DIR, ['toy'])
        self.check_pages_load(module_store)

    def test_full_course_loads(self):
        module_store = modulestore()
        import_from_xml(module_store, TEST_DATA_DIR, ['full'])
        self.check_pages_load(module_store)


@override_settings(MODULESTORE=TEST_DATA_XML_MODULESTORE)
class TestNavigation(PageLoader):
    """Check that navigation state is saved properly"""

    def setUp(self):
        xmodule.modulestore.django._MODULESTORES = {}

        # Assume courses are there
        self.full = modulestore().get_course("edX/full/6.002_Spring_2012")
        self.toy = modulestore().get_course("edX/toy/2012_Fall")

        # Create two accounts
        self.student = 'view@test.com'
        self.student2 = 'view2@test.com'
        self.password = 'foo'
        self.create_account('u1', self.student, self.password)
        self.create_account('u2', self.student2, self.password)
        self.activate_user(self.student)
        self.activate_user(self.student2)

    def test_accordion_state(self):
        """Make sure that the accordion remembers where you were properly"""
        self.login(self.student, self.password)
        self.enroll(self.toy)
        self.enroll(self.full)

        # First request should redirect to ToyVideos
        resp = self.client.get(reverse('courseware', kwargs={'course_id': self.toy.id}))

        # Don't use no-follow, because state should only be saved once we actually hit the section
        self.assertRedirects(resp, reverse(
            'courseware_section', kwargs={'course_id': self.toy.id,
                                          'chapter': 'Overview',
                                          'section': 'Toy_Videos'}))

        # Hitting the couseware tab again should redirect to the first chapter: 'Overview'
        resp = self.client.get(reverse('courseware', kwargs={'course_id': self.toy.id}))
        self.assertRedirectsNoFollow(resp, reverse('courseware_chapter',
                                                   kwargs={'course_id': self.toy.id, 'chapter': 'Overview'}))

        # Now we directly navigate to a section in a different chapter
        self.check_for_get_code(200, reverse('courseware_section',
                                             kwargs={'course_id': self.toy.id,
                                                     'chapter': 'secret:magic', 'section': 'toyvideo'}))

        # And now hitting the courseware tab should redirect to 'secret:magic'
        resp = self.client.get(reverse('courseware', kwargs={'course_id': self.toy.id}))
        self.assertRedirectsNoFollow(resp, reverse('courseware_chapter',
                                                   kwargs={'course_id': self.toy.id, 'chapter': 'secret:magic'}))


@override_settings(MODULESTORE=TEST_DATA_DRAFT_MONGO_MODULESTORE)
class TestDraftModuleStore(TestCase):
    def test_get_items_with_course_items(self):
        store = modulestore()
        # fix was to allow get_items() to take the course_id parameter
        store.get_items(Location(None, None, 'vertical', None, None), course_id='abc', depth=0)
        # test success is just getting through the above statement. The bug was that 'course_id' argument was
        # not allowed to be passed in (i.e. was throwing exception)


@override_settings(MODULESTORE=TEST_DATA_XML_MODULESTORE)
class TestViewAuth(PageLoader):
    """Check that view authentication works properly"""

    # NOTE: setUpClass() runs before override_settings takes effect, so
    # can't do imports there without manually hacking settings.

    def setUp(self):
        xmodule.modulestore.django._MODULESTORES = {}

        self.full = modulestore().get_course("edX/full/6.002_Spring_2012")
        self.toy = modulestore().get_course("edX/toy/2012_Fall")

        # Create two accounts
        self.student = 'view@test.com'
        self.instructor = 'view2@test.com'
        self.password = 'foo'
        self.create_account('u1', self.student, self.password)
        self.create_account('u2', self.instructor, self.password)
        self.activate_user(self.student)
        self.activate_user(self.instructor)

    def test_instructor_pages(self):
        """Make sure only instructors for the course or staff can load the instructor
        dashboard, the grade views, and student profile pages"""

        # First, try with an enrolled student
        self.login(self.student, self.password)
        # shouldn't work before enroll
        response = self.client.get(reverse('courseware', kwargs={'course_id': self.toy.id}))
        self.assertRedirectsNoFollow(response, reverse('about_course', args=[self.toy.id]))
        self.enroll(self.toy)
        self.enroll(self.full)
        # should work now -- redirect to first page
        response = self.client.get(reverse('courseware', kwargs={'course_id': self.toy.id}))
        self.assertRedirectsNoFollow(response, reverse('courseware_section', kwargs={'course_id': self.toy.id,
                                                                                     'chapter': 'Overview',
                                                                                     'section': 'Toy_Videos'}))

        def instructor_urls(course):
            "list of urls that only instructors/staff should be able to see"
            urls = [reverse(name, kwargs={'course_id': course.id}) for name in (
                'instructor_dashboard',
                'gradebook',
                'grade_summary',)]
            urls.append(reverse('student_progress', kwargs={'course_id': course.id,
                                                     'student_id': user(self.student).id}))
            return urls

        # shouldn't be able to get to the instructor pages
        for url in instructor_urls(self.toy) + instructor_urls(self.full):
            print 'checking for 404 on {0}'.format(url)
            self.check_for_get_code(404, url)

        # Make the instructor staff in the toy course
        group_name = _course_staff_group_name(self.toy.location)
        g = Group.objects.create(name=group_name)
        g.user_set.add(user(self.instructor))

        self.logout()
        self.login(self.instructor, self.password)

        # Now should be able to get to the toy course, but not the full course
        for url in instructor_urls(self.toy):
            print 'checking for 200 on {0}'.format(url)
            self.check_for_get_code(200, url)

        for url in instructor_urls(self.full):
            print 'checking for 404 on {0}'.format(url)
            self.check_for_get_code(404, url)


        # now also make the instructor staff
        u = user(self.instructor)
        u.is_staff = True
        u.save()

        # and now should be able to load both
        for url in instructor_urls(self.toy) + instructor_urls(self.full):
            print 'checking for 200 on {0}'.format(url)
            self.check_for_get_code(200, url)


    def run_wrapped(self, test):
        """
        test.py turns off start dates.  Enable them.
        Because settings is global, be careful not to mess it up for other tests
        (Can't use override_settings because we're only changing part of the
        MITX_FEATURES dict)
        """
        oldDSD = settings.MITX_FEATURES['DISABLE_START_DATES']

        try:
            settings.MITX_FEATURES['DISABLE_START_DATES'] = False
            test()
        finally:
            settings.MITX_FEATURES['DISABLE_START_DATES'] = oldDSD


    def test_dark_launch(self):
        """Make sure that before course start, students can't access course
        pages, but instructors can"""
        self.run_wrapped(self._do_test_dark_launch)

    def test_enrollment_period(self):
        """Check that enrollment periods work"""
        self.run_wrapped(self._do_test_enrollment_period)

    def test_beta_period(self):
        """Check that beta-test access works"""
        self.run_wrapped(self._do_test_beta_period)

    def _do_test_dark_launch(self):
        """Actually do the test, relying on settings to be right."""

        # Make courses start in the future
<<<<<<< HEAD
        tomorrow = time.time() + 24*3600
        self.toy.lms.start = time.gmtime(tomorrow)
        self.full.lms.start = time.gmtime(tomorrow)
=======
        tomorrow = time.time() + 24 * 3600
        self.toy.metadata['start'] = stringify_time(time.gmtime(tomorrow))
        self.full.metadata['start'] = stringify_time(time.gmtime(tomorrow))
>>>>>>> a6b35853

        self.assertFalse(self.toy.has_started())
        self.assertFalse(self.full.has_started())
        self.assertFalse(settings.MITX_FEATURES['DISABLE_START_DATES'])

        def reverse_urls(names, course):
            """Reverse a list of course urls"""
            return [reverse(name, kwargs={'course_id': course.id}) for name in names]

        def dark_student_urls(course):
            """
            list of urls that students should be able to see only
            after launch, but staff should see before
            """
            urls = reverse_urls(['info', 'progress'], course)
            urls.extend([
                reverse('book', kwargs={'course_id': course.id, 'book_index': book.title})
                for book in course.textbooks
            ])
            return urls

        def light_student_urls(course):
            """
            list of urls that students should be able to see before
            launch.
            """
            urls = reverse_urls(['about_course'], course)
            urls.append(reverse('courses'))
            # Need separate test for change_enrollment, since it's a POST view
            #urls.append(reverse('change_enrollment'))

            return urls

        def instructor_urls(course):
            """list of urls that only instructors/staff should be able to see"""
            urls = reverse_urls(['instructor_dashboard', 'gradebook', 'grade_summary'],
                                course)
            return urls

        def check_non_staff(course):
            """Check that access is right for non-staff in course"""
            print '=== Checking non-staff access for {0}'.format(course.id)
            for url in instructor_urls(course) + dark_student_urls(course) + reverse_urls(['courseware'], course):
                print 'checking for 404 on {0}'.format(url)
                self.check_for_get_code(404, url)

            for url in light_student_urls(course):
                print 'checking for 200 on {0}'.format(url)
                self.check_for_get_code(200, url)

        def check_staff(course):
            """Check that access is right for staff in course"""
            print '=== Checking staff access for {0}'.format(course.id)
            for url in (instructor_urls(course) +
                        dark_student_urls(course) +
                        light_student_urls(course)):
                print 'checking for 200 on {0}'.format(url)
                self.check_for_get_code(200, url)

            # The student progress tab is not accessible to a student
            # before launch, so the instructor view-as-student feature should return a 404 as well.
            # TODO (vshnayder): If this is not the behavior we want, will need
            # to make access checking smarter and understand both the effective
            # user (the student), and the requesting user (the prof)
            url = reverse('student_progress', kwargs={'course_id': course.id,
                                                     'student_id': user(self.student).id})
            print 'checking for 404 on view-as-student: {0}'.format(url)
            self.check_for_get_code(404, url)

            # The courseware url should redirect, not 200
            url = reverse_urls(['courseware'], course)[0]
            self.check_for_get_code(302, url)


        # First, try with an enrolled student
        print '=== Testing student access....'
        self.login(self.student, self.password)
        self.enroll(self.toy)
        self.enroll(self.full)

        # shouldn't be able to get to anything except the light pages
        check_non_staff(self.toy)
        check_non_staff(self.full)

        print '=== Testing course instructor access....'
        # Make the instructor staff in the toy course
        group_name = _course_staff_group_name(self.toy.location)
        g = Group.objects.create(name=group_name)
        g.user_set.add(user(self.instructor))

        self.logout()
        self.login(self.instructor, self.password)
        # Enroll in the classes---can't see courseware otherwise.
        self.enroll(self.toy)
        self.enroll(self.full)

        # should now be able to get to everything for toy course
        check_non_staff(self.full)
        check_staff(self.toy)

        print '=== Testing staff access....'
        # now also make the instructor staff
        u = user(self.instructor)
        u.is_staff = True
        u.save()

        # and now should be able to load both
        check_staff(self.toy)
        check_staff(self.full)

    def _do_test_enrollment_period(self):
        """Actually do the test, relying on settings to be right."""

        # Make courses start in the future
        tomorrow = time.time() + 24 * 3600
        nextday = tomorrow + 24 * 3600
        yesterday = time.time() - 24 * 3600

        print "changing"
        # toy course's enrollment period hasn't started
        self.toy.enrollment_start = time.gmtime(tomorrow)
        self.toy.enrollment_end = time.gmtime(nextday)

        # full course's has
        self.full.enrollment_start = time.gmtime(yesterday)
        self.full.enrollment_end = time.gmtime(tomorrow)

        print "login"
        # First, try with an enrolled student
        print '=== Testing student access....'
        self.login(self.student, self.password)
        self.assertFalse(self.try_enroll(self.toy))
        self.assertTrue(self.try_enroll(self.full))

        print '=== Testing course instructor access....'
        # Make the instructor staff in the toy course
        group_name = _course_staff_group_name(self.toy.location)
        g = Group.objects.create(name=group_name)
        g.user_set.add(user(self.instructor))

        print "logout/login"
        self.logout()
        self.login(self.instructor, self.password)
        print "Instructor should be able to enroll in toy course"
        self.assertTrue(self.try_enroll(self.toy))

        print '=== Testing staff access....'
        # now make the instructor global staff, but not in the instructor group
        g.user_set.remove(user(self.instructor))
        u = user(self.instructor)
        u.is_staff = True
        u.save()

        # unenroll and try again
        self.unenroll(self.toy)
        self.assertTrue(self.try_enroll(self.toy))

    def _do_test_beta_period(self):
        """Actually test beta periods, relying on settings to be right."""

        # trust, but verify :)
        self.assertFalse(settings.MITX_FEATURES['DISABLE_START_DATES'])

        # Make courses start in the future
        tomorrow = time.time() + 24 * 3600
        nextday = tomorrow + 24 * 3600
        yesterday = time.time() - 24 * 3600

        # toy course's hasn't started
        self.toy.metadata['start'] = stringify_time(time.gmtime(tomorrow))
        self.assertFalse(self.toy.has_started())

        # but should be accessible for beta testers
        self.toy.metadata['days_early_for_beta'] = '2'

        # student user shouldn't see it
        student_user = user(self.student)
        self.assertFalse(has_access(student_user, self.toy, 'load'))

        # now add the student to the beta test group
        group_name = course_beta_test_group_name(self.toy.location)
        g = Group.objects.create(name=group_name)
        g.user_set.add(student_user)

        # now the student should see it
        self.assertTrue(has_access(student_user, self.toy, 'load'))



@override_settings(MODULESTORE=TEST_DATA_XML_MODULESTORE)
class TestCourseGrader(PageLoader):
    """Check that a course gets graded properly"""

    # NOTE: setUpClass() runs before override_settings takes effect, so
    # can't do imports there without manually hacking settings.

    def setUp(self):
        xmodule.modulestore.django._MODULESTORES = {}
        courses = modulestore().get_courses()

        def find_course(course_id):
            """Assumes the course is present"""
            return [c for c in courses if c.id == course_id][0]

        self.graded_course = find_course("edX/graded/2012_Fall")

        # create a test student
        self.student = 'view@test.com'
        self.password = 'foo'
        self.create_account('u1', self.student, self.password)
        self.activate_user(self.student)
        self.enroll(self.graded_course)

        self.student_user = user(self.student)

        self.factory = RequestFactory()

    def get_grade_summary(self):
        model_data_cache = ModelDataCache.cache_for_descriptor_descendents(
            self.graded_course.id, self.student_user, self.graded_course)

        fake_request = self.factory.get(reverse('progress',
                                       kwargs={'course_id': self.graded_course.id}))
<<<<<<< HEAD
        
        return grades.grade(self.student_user, fake_request, 
                            self.graded_course, model_data_cache)
    
=======

        return grades.grade(self.student_user, fake_request,
                            self.graded_course, student_module_cache)

>>>>>>> a6b35853
    def get_homework_scores(self):
        return self.get_grade_summary()['totaled_scores']['Homework']

    def get_progress_summary(self):
        model_data_cache = ModelDataCache.cache_for_descriptor_descendents(
            self.graded_course.id, self.student_user, self.graded_course)

        fake_request = self.factory.get(reverse('progress',
                                       kwargs={'course_id': self.graded_course.id}))

<<<<<<< HEAD
        progress_summary = grades.progress_summary(self.student_user, fake_request, 
                                                   self.graded_course, model_data_cache)
=======
        progress_summary = grades.progress_summary(self.student_user, fake_request,
                                                   self.graded_course, student_module_cache)
>>>>>>> a6b35853
        return progress_summary

    def check_grade_percent(self, percent):
        grade_summary = self.get_grade_summary()
        self.assertEqual(grade_summary['percent'], percent)

    def submit_question_answer(self, problem_url_name, responses):
        """
        The field names of a problem are hard to determine. This method only works
        for the problems used in the edX/graded course, which has fields named in the
        following form:
        input_i4x-edX-graded-problem-H1P3_2_1
        input_i4x-edX-graded-problem-H1P3_2_2
        """
        problem_location = "i4x://edX/graded/problem/{0}".format(problem_url_name)
<<<<<<< HEAD
        
=======

>>>>>>> a6b35853
        modx_url = reverse('modx_dispatch',
                            kwargs={
                                'course_id': self.graded_course.id,
                                'location': problem_location,
                                'dispatch': 'problem_check', }
                          )

        resp = self.client.post(modx_url, {
            'input_i4x-edX-graded-problem-{0}_2_1'.format(problem_url_name): responses[0],
            'input_i4x-edX-graded-problem-{0}_2_2'.format(problem_url_name): responses[1],
            })
        print "modx_url", modx_url, "responses", responses
        print "resp", resp

        return resp

    def problem_location(self, problem_url_name):
        return "i4x://edX/graded/problem/{0}".format(problem_url_name)

    def reset_question_answer(self, problem_url_name):
        problem_location = self.problem_location(problem_url_name)

        modx_url = reverse('modx_dispatch',
                            kwargs={
                                'course_id': self.graded_course.id,
                                'location': problem_location,
                                'dispatch': 'problem_reset', }
                          )

        resp = self.client.post(modx_url)
        return resp

    def test_get_graded(self):
        #### Check that the grader shows we have 0% in the course
        self.check_grade_percent(0)

        #### Submit the answers to a few problems as ajax calls
        def earned_hw_scores():
            """Global scores, each Score is a Problem Set"""
            return [s.earned for s in self.get_homework_scores()]

        def score_for_hw(hw_url_name):
            hw_section = [section for section
                          in self.get_progress_summary()[0]['sections']
                          if section.get('url_name') == hw_url_name][0]
            return [s.earned for s in hw_section['scores']]

        # Only get half of the first problem correct
        self.submit_question_answer('H1P1', ['Correct', 'Incorrect'])
        self.check_grade_percent(0.06)
        self.assertEqual(earned_hw_scores(), [1.0, 0, 0])   # Order matters
        self.assertEqual(score_for_hw('Homework1'), [1.0, 0.0])

        # Get both parts of the first problem correct
        self.reset_question_answer('H1P1')
        self.submit_question_answer('H1P1', ['Correct', 'Correct'])
        self.check_grade_percent(0.13)
        self.assertEqual(earned_hw_scores(), [2.0, 0, 0])
        self.assertEqual(score_for_hw('Homework1'), [2.0, 0.0])

        # This problem is shown in an ABTest
        self.submit_question_answer('H1P2', ['Correct', 'Correct'])
        self.check_grade_percent(0.25)
        self.assertEqual(earned_hw_scores(), [4.0, 0.0, 0])
        self.assertEqual(score_for_hw('Homework1'), [2.0, 2.0])

        # This problem is hidden in an ABTest. Getting it correct doesn't change total grade
        self.submit_question_answer('H1P3', ['Correct', 'Correct'])
        self.check_grade_percent(0.25)
        self.assertEqual(score_for_hw('Homework1'), [2.0, 2.0])

        # On the second homework, we only answer half of the questions.
        # Then it will be dropped when homework three becomes the higher percent
        # This problem is also weighted to be 4 points (instead of default of 2)
        # If the problem was unweighted the percent would have been 0.38 so we
        # know it works.
        self.submit_question_answer('H2P1', ['Correct', 'Correct'])
        self.check_grade_percent(0.42)
        self.assertEqual(earned_hw_scores(), [4.0, 4.0, 0])

        # Third homework
        self.submit_question_answer('H3P1', ['Correct', 'Correct'])
        self.check_grade_percent(0.42)   # Score didn't change
        self.assertEqual(earned_hw_scores(), [4.0, 4.0, 2.0])

        self.submit_question_answer('H3P2', ['Correct', 'Correct'])
        self.check_grade_percent(0.5)   # Now homework2 dropped. Score changes
        self.assertEqual(earned_hw_scores(), [4.0, 4.0, 4.0])

        # Now we answer the final question (worth half of the grade)
        self.submit_question_answer('FinalQuestion', ['Correct', 'Correct'])
        self.check_grade_percent(1.0)   # Hooray! We got 100%<|MERGE_RESOLUTION|>--- conflicted
+++ resolved
@@ -19,14 +19,9 @@
 
 # Need access to internal func to put users in the right group
 from courseware import grades
-<<<<<<< HEAD
-from courseware.access import _course_staff_group_name
 from courseware.model_data import ModelDataCache
-=======
 from courseware.access import (has_access, _course_staff_group_name,
                                course_beta_test_group_name)
-from courseware.models import StudentModuleCache
->>>>>>> a6b35853
 
 from student.models import Registration
 from xmodule.error_module import ErrorDescriptor
@@ -575,15 +570,9 @@
         """Actually do the test, relying on settings to be right."""
 
         # Make courses start in the future
-<<<<<<< HEAD
-        tomorrow = time.time() + 24*3600
+        tomorrow = time.time() + 24 * 3600
         self.toy.lms.start = time.gmtime(tomorrow)
         self.full.lms.start = time.gmtime(tomorrow)
-=======
-        tomorrow = time.time() + 24 * 3600
-        self.toy.metadata['start'] = stringify_time(time.gmtime(tomorrow))
-        self.full.metadata['start'] = stringify_time(time.gmtime(tomorrow))
->>>>>>> a6b35853
 
         self.assertFalse(self.toy.has_started())
         self.assertFalse(self.full.has_started())
@@ -757,7 +746,7 @@
         self.assertFalse(self.toy.has_started())
 
         # but should be accessible for beta testers
-        self.toy.metadata['days_early_for_beta'] = '2'
+        self.toy.days_early_for_beta = 2
 
         # student user shouldn't see it
         student_user = user(self.student)
@@ -807,17 +796,10 @@
 
         fake_request = self.factory.get(reverse('progress',
                                        kwargs={'course_id': self.graded_course.id}))
-<<<<<<< HEAD
-        
-        return grades.grade(self.student_user, fake_request, 
+
+        return grades.grade(self.student_user, fake_request,
                             self.graded_course, model_data_cache)
-    
-=======
-
-        return grades.grade(self.student_user, fake_request,
-                            self.graded_course, student_module_cache)
-
->>>>>>> a6b35853
+
     def get_homework_scores(self):
         return self.get_grade_summary()['totaled_scores']['Homework']
 
@@ -828,13 +810,8 @@
         fake_request = self.factory.get(reverse('progress',
                                        kwargs={'course_id': self.graded_course.id}))
 
-<<<<<<< HEAD
-        progress_summary = grades.progress_summary(self.student_user, fake_request, 
+        progress_summary = grades.progress_summary(self.student_user, fake_request,
                                                    self.graded_course, model_data_cache)
-=======
-        progress_summary = grades.progress_summary(self.student_user, fake_request,
-                                                   self.graded_course, student_module_cache)
->>>>>>> a6b35853
         return progress_summary
 
     def check_grade_percent(self, percent):
@@ -850,11 +827,7 @@
         input_i4x-edX-graded-problem-H1P3_2_2
         """
         problem_location = "i4x://edX/graded/problem/{0}".format(problem_url_name)
-<<<<<<< HEAD
-        
-=======
-
->>>>>>> a6b35853
+
         modx_url = reverse('modx_dispatch',
                             kwargs={
                                 'course_id': self.graded_course.id,
