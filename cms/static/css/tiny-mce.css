--- conflicted
+++ resolved
@@ -1,152 +1,130 @@
-<<<<<<< HEAD
 @font-face{font-family:'Open Sans';font-style:normal;font-weight:700;src:local("Open Sans Bold"),local("OpenSans-Bold"),url(http://themes.googleusercontent.com/static/fonts/opensans/v6/k3k702ZOKiLJc3WVjuplzKRDOzjiPcYnFooOUGCOsRk.woff) format("woff")}@font-face{font-family:'Open Sans';font-style:normal;font-weight:300;src:local("Open Sans Light"),local("OpenSans-Light"),url(http://themes.googleusercontent.com/static/fonts/opensans/v6/DXI1ORHCpsQm3Vp6mXoaTaRDOzjiPcYnFooOUGCOsRk.woff) format("woff")}@font-face{font-family:'Open Sans';font-style:italic;font-weight:700;src:local("Open Sans Bold Italic"),local("OpenSans-BoldItalic"),url(http://themes.googleusercontent.com/static/fonts/opensans/v6/PRmiXeptR36kaC0GEAetxhbnBKKEOwRKgsHDreGcocg.woff) format("woff")}@font-face{font-family:'Open Sans';font-style:italic;font-weight:300;src:local("Open Sans Light Italic"),local("OpenSansLight-Italic"),url(http://themes.googleusercontent.com/static/fonts/opensans/v6/PRmiXeptR36kaC0GEAetxvR_54zmj3SbGZQh3vCOwvY.woff) format("woff")}@font-face{font-family:'Open Sans';font-style:italic;font-weight:400;src:local("Open Sans Italic"),local("OpenSans-Italic"),url(http://themes.googleusercontent.com/static/fonts/opensans/v6/xjAJXh38I15wypJXxuGMBrrIa-7acMAeDBVuclsi6Gc.woff) format("woff")}@font-face{font-family:'Open Sans';font-style:normal;font-weight:400;src:local("Open Sans"),local("OpenSans"),url(http://themes.googleusercontent.com/static/fonts/opensans/v6/cJZKeOuBrn4kERxqtaUH3bO3LdcAZYWl9Si6vvxL-qU.woff) format("woff")}
 
-=======
->>>>>>> 75b0a8ee
 .mceContentBody {
-  padding: 10px;
-  background-color: #fff;
-  font-family: 'Open Sans', Verdana, Arial, Helvetica, sans-serif;
-  font-size: 16px;
-  line-height: 1.6;
-  color: #3c3c3c;
-  scrollbar-3dlight-color: #F0F0EE;
-  scrollbar-arrow-color: #676662;
-  scrollbar-base-color: #F0F0EE;
-  scrollbar-darkshadow-color: #DDDDDD;
-  scrollbar-face-color: #E0E0DD;
-  scrollbar-highlight-color: #F0F0EE;
-  scrollbar-shadow-color: #F0F0EE;
-  scrollbar-track-color: #F5F5F5;
+    padding: 10px;
+    background-color: #fff;
+    font-family: 'Open Sans', Verdana, Arial, Helvetica, sans-serif;
+    font-size: 16px;
+    line-height: 1.6;
+    color: #3c3c3c;
+    scrollbar-3dlight-color: #F0F0EE;
+    scrollbar-arrow-color: #676662;
+    scrollbar-base-color: #F0F0EE;
+    scrollbar-darkshadow-color: #DDDDDD;
+    scrollbar-face-color: #E0E0DD;
+    scrollbar-highlight-color: #F0F0EE;
+    scrollbar-shadow-color: #F0F0EE;
+    scrollbar-track-color: #F5F5F5;
 }
 
 h1 {
-  color: #3c3c3c;
-  font-weight: normal;
-  font-size: 2em;
-  line-height: 1.4em;
-  letter-spacing: 1px;
-<<<<<<< HEAD
-  margin: 0 0 1.416em 0;
-=======
->>>>>>> 75b0a8ee
+    color: #3c3c3c;
+    font-weight: normal;
+    font-size: 2em;
+    line-height: 1.4em;
+    letter-spacing: 1px;
+    margin: 0 0 1.416em 0;
 }
 
 h2 {
-  color: #646464;
-  font-weight: normal;
-  font-size: 1.2em;
-  line-height: 1.2em;
-  letter-spacing: 1px;
-  margin-bottom: 15px;
-  text-transform: uppercase;
-  -webkit-font-smoothing: antialiased;
-<<<<<<< HEAD
+    color: #646464;
+    font-weight: normal;
+    font-size: 1.2em;
+    line-height: 1.2em;
+    letter-spacing: 1px;
+    margin-bottom: 15px;
+    text-transform: uppercase;
+    -webkit-font-smoothing: antialiased;
 }
 
 h3, h4, h5, h6 {
-  margin: 0 0 10px 0;
-  font-weight: 600;
-=======
->>>>>>> 75b0a8ee
+    margin: 0 0 10px 0;
+    font-weight: 600;
 }
 
 h3 {
-  font-size: 1.2em;
-<<<<<<< HEAD
+    font-size: 1.2em;
 }
 
 h4 {
-  font-size: 1em;
+    font-size: 1em;
 }
 
 h5 {
-  font-size: .83em;
+    font-size: .83em;
 }
 
 h6 {
-  font-size: 0.75em;
-=======
-  font-weight: 600;
->>>>>>> 75b0a8ee
+    font-size: 0.75em;
 }
 
 p {
-  margin-bottom: 1.416em;
-  font-size: 1em;
-  line-height: 1.6em !important;
-<<<<<<< HEAD
-  color: #3c3c3c;
-=======
-  color: $baseFontColor;
->>>>>>> 75b0a8ee
+    margin-bottom: 1.416em;
+    font-size: 1em;
+    line-height: 1.6em !important;
+    color: #3c3c3c;
 }
 
 em, i {
-  font-style: italic;
+    font-style: italic;
 }
 
 strong, b {
-  font-style: bold;
+    font-style: bold;
 }
 
 p + p, ul + p, ol + p {
-  margin-top: 20px;
+    margin-top: 20px;
 }
 
 ol, ul {
-  margin: 1em 0;
-  padding: 0 0 0 1em;
-<<<<<<< HEAD
-  color: #3c3c3c;
-=======
->>>>>>> 75b0a8ee
+    margin: 1em 0;
+    padding: 0 0 0 1em;
+    color: #3c3c3c;
+
 }
 
 ol li, ul li {
-  margin-bottom: 0.708em;
+    margin-bottom: 0.708em;
 }
 
 ol {
-  list-style: decimal outside none;
+    list-style: decimal outside none;
 }
 
 ul {
-  list-style: disc outside none;
+    list-style: disc outside none;
 }
 
 a, a:link, a:visited, a:hover, a:active {
-  color: #1d9dd9;
-} 
+    color: #1d9dd9;
+}
 
 img {
-  max-width: 100%;
+    max-width: 100%;
 }
 
 code {
-  font-family: monospace, serif;
-  background: none;
-<<<<<<< HEAD
-  color: #3c3c3c;
+    font-family: monospace, serif;
+    background: none;
+    color: #3c3c3c;
 }
 
 table {
-  width: 100%; 
-  border-collapse: collapse;
-  font-size: 16px;
+    width: 100%;
+    border-collapse: collapse;
+    font-size: 16px;
 }
 
-th { 
-  background: #eee; 
-  font-weight: bold; 
+th {
+    background: #eee;
+    font-weight: bold;
 }
 
-table td, th { 
-  margin: 20px 0;
-  padding: 10px; 
-  border: 1px solid #ccc !important; 
-  text-align: left;
-  font-size: 14px;
-=======
->>>>>>> 75b0a8ee
+table td, th {
+    margin: 20px 0;
+    padding: 10px;
+    border: 1px solid #ccc !important;
+    text-align: left;
+    font-size: 14px;
 }